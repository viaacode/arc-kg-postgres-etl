--- conflicted
+++ resolved
@@ -16,14 +16,9 @@
            dct:format ?dcterms_format;
           schema:license ?schema_license.
 
-<<<<<<< HEAD
     FILTER (?dcterms_format != "image")
 
-    FILTER EXISTS {
-      ?intellectual_entity_id schema:license ?schema_license
-=======
->>>>>>> 45897248
-      VALUES ?schema_license { 
+    VALUES ?schema_license { 
         haLicId:VIAA-PUBLIEK-METADATA-LTD 
         haLicId:VIAA-PUBLIEK-METADATA-ALL
         haLicId:VIAA-PUBLIEK-CONTENT
@@ -33,13 +28,8 @@
         haLicId:VIAA-INTRA_CP-CONTENT 
         haLicId:Publiek-Domein
         haLicId:COPYRIGHT-UNDETERMINED
-<<<<<<< HEAD
     }
-    }
-=======
-      }
     
->>>>>>> 45897248
 
     ?intellectual_entity_id prov:wasDerivedFrom/schema:dateModified ?modified .
     FILTER (!isLiteral(?since) || ?modified >= ?since )
