--- conflicted
+++ resolved
@@ -15,34 +15,24 @@
 WHERE {
     ?intellectual_entity_id a premis:IntellectualEntity;
            prov:wasDerivedFrom ?fragment;
-                            schema:license ?schema_license.
-
-<<<<<<< HEAD
+           schema:license ?schema_license.
+    # Only include the right licenses
+    VALUES ?schema_license { 
+      haLicId:VIAA-PUBLIEK-METADATA-LTD 
+      haLicId:VIAA-PUBLIEK-METADATA-ALL
+      haLicId:VIAA-PUBLIEK-CONTENT
+      haLicId:BEZOEKERTOOL-METADATA-ALL
+      haLicId:BEZOEKERTOOL-CONTENT 
+      haLicId:VIAA-INTRA_CP-METADATA-ALL 
+      haLicId:VIAA-INTRA_CP-CONTENT 
+      haLicId:Publiek-Domein
+      haLicId:COPYRIGHT-UNDETERMINED
+    }
+  
     # Do not include images
     FILTER NOT EXISTS {
       ?intellectual_entity_id dct:format "image".
     } 
-    # Only include the right licenses
-    FILTER EXISTS {
-      ?intellectual_entity_id schema:license ?schema_license
-=======
->>>>>>> 45897248
-      VALUES ?schema_license { 
-        haLicId:VIAA-PUBLIEK-METADATA-LTD 
-        haLicId:VIAA-PUBLIEK-METADATA-ALL
-        haLicId:VIAA-PUBLIEK-CONTENT
-        haLicId:BEZOEKERTOOL-METADATA-ALL
-        haLicId:BEZOEKERTOOL-CONTENT 
-        haLicId:VIAA-INTRA_CP-METADATA-ALL 
-        haLicId:VIAA-INTRA_CP-CONTENT 
-        haLicId:Publiek-Domein
-        haLicId:COPYRIGHT-UNDETERMINED
-      }
-<<<<<<< HEAD
-    }
-=======
-  
->>>>>>> 45897248
 
     ?fragment a mh:Fragment;
               schema:dateModified ?modified;
