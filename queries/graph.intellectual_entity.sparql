# position: 1
PREFIX premis: <http://www.loc.gov/premis/rdf/v3/>
PREFIX schema: <https://schema.org/>
PREFIX dct: <http://purl.org/dc/terms/>
PREFIX haObj: <https://data.hetarchief.be/ns/object/> 
PREFIX haDes: <https://data.hetarchief.be/ns/description/> 
PREFIX haLicId: <https://data.hetarchief.be/id/license/>
PREFIX rel: <http://id.loc.gov/vocabulary/preservation/relationshipSubType/> 
PREFIX ebucore: <http://www.ebu.ch/metadata/ontologies/ebucore/ebucore#> 
prefix prov: <http://www.w3.org/ns/prov#>
# EBUCore - the Dublin Core for media
PREFIX xsd: <http://www.w3.org/2001/XMLSchema#> # XML Schema Definition
PREFIX org: <http://www.w3.org/ns/org#>
PREFIX bf: <http://id.loc.gov/ontologies/bibframe/>
PREFIX skos: <http://www.w3.org/2004/02/skos/core#>

# premis_IntellectualEntity
SELECT DISTINCT * 
WHERE {{
#! paginate: true
SELECT DISTINCT
?id
?dcterms_available
?dcterms_rights
?ebucore_has_cast_member
?ebucore_has_object_type
?ebucore_synopsis
?ha_des_number_of_pages
?relation_is_part_of
?schema_abstract
?schema_copyright_notice
?schema_copyright_year
?schema_credit_text
?schema_date_created
?schema_date_published
?schema_description
?schema_identifier
?schema_issue_number
?schema_maintainer
?schema_name
?schema_position
?created_at
?updated_at
?bibframe_edition
WHERE {
  
    ?id a premis:IntellectualEntity;
           schema:identifier ?schema_identifier ;
           schema:name ?schema_name_res ;
           schema:maintainer ?schema_maintainer;
           schema:license ?schema_license.

    FILTER langMatches(lang(?schema_name_res), "nl")
    BIND (IF(regex(?schema_name_res, "(\r\n|\r|\n)", "i"),CONCAT("\"",?schema_name_res,"\""),?schema_name_res) AS ?schema_name)
        
<<<<<<< HEAD
    FILTER NOT EXISTS {
      ?id dct:format "image".
    } 
    
    FILTER EXISTS {
      ?id schema:license ?schema_license
      VALUES ?schema_license { 
=======
    VALUES ?schema_license { 
>>>>>>> 45897248
        haLicId:VIAA-PUBLIEK-METADATA-LTD 
        haLicId:VIAA-PUBLIEK-METADATA-ALL
        haLicId:VIAA-PUBLIEK-CONTENT
        haLicId:BEZOEKERTOOL-METADATA-ALL
        haLicId:BEZOEKERTOOL-CONTENT 
        haLicId:VIAA-INTRA_CP-METADATA-ALL 
        haLicId:VIAA-INTRA_CP-CONTENT 
        haLicId:Publiek-Domein
        haLicId:COPYRIGHT-UNDETERMINED
<<<<<<< HEAD
      }
    }
=======
    }
  
>>>>>>> 45897248

    ?id prov:wasDerivedFrom/schema:dateModified ?modified .
    FILTER (!isLiteral(?since) || ?modified >= ?since )
  
    OPTIONAL {
      ?id schema:dateCreated ?schema_date_created .
    }

    OPTIONAL{ 
      ?id schema:description ?schema_description_res
      FILTER langMatches(lang(?schema_description_res), "nl")
      # TEMP workaround for CSV issue
      BIND (IF(regex(?schema_description_res, "(\r\n|\r|\n)", "i"),CONCAT("\"",?schema_description_res,"\""),?schema_description_res) AS ?schema_description)
    }
  
    OPTIONAL{ 
      ?id schema:abstract ?schema_abstract_res 
      FILTER langMatches(lang(?schema_abstract_res), "nl")
      BIND (IF(regex(?schema_abstract_res, "(\r\n|\r|\n)", "i"),CONCAT("\"",?schema_abstract_res,"\""),?schema_abstract_res) AS ?schema_abstract)
    }
  
    OPTIONAL { ?id haDes:pageNumber ?schema_position }
    OPTIONAL { ?id haDes:numberOfPages ?ha_des_number_of_pages }
    OPTIONAL { ?id schema:issueNumber ?schema_issue_number }
    OPTIONAL { ?id rel:isp ?relation_is_part_of }
    OPTIONAL { ?id dct:available ?dcterms_available }
    OPTIONAL { ?id schema:datePublished ?schema_date_published }
    OPTIONAL { ?id ebucore:hasObjectType ?ebucore_has_object_type }
    OPTIONAL { 
      ?id ebucore:hasCastMember ?ebucore_has_cast_member_res .
      BIND (IF(regex(?ebucore_has_cast_member_res, "(\r\n|\r|\n)", "i"),CONCAT("\"",?ebucore_has_cast_member_res,"\""),?ebucore_has_cast_member_res) AS ?ebucore_has_cast_member)
    }
    OPTIONAL { ?id schema:copyrightYear ?schema_copyright_year }
    OPTIONAL { ?id schema:copyrightNotice ?schema_copyright_notice }
    OPTIONAL { ?id dct:rights ?dcterms_rights }
    OPTIONAL { ?id schema:creditText ?schema_credit_text }    
    OPTIONAL { 
      ?id ebucore:synopsis ?ebucore_synopsis_res 
      BIND (IF(regex(?ebucore_synopsis_res, "(\r\n|\r|\n)", "i"),CONCAT("\"",?ebucore_synopsis_res,"\""),?ebucore_synopsis_res) AS ?ebucore_synopsis)
    }
    # krant
    OPTIONAL{ 
      ?id bf:edition/skos:prefLabel ?bibframe_edition .
      FILTER langMatches(lang(?bibframe_edition), "nl")
    }
}
}}<|MERGE_RESOLUTION|>--- conflicted
+++ resolved
@@ -53,17 +53,8 @@
     FILTER langMatches(lang(?schema_name_res), "nl")
     BIND (IF(regex(?schema_name_res, "(\r\n|\r|\n)", "i"),CONCAT("\"",?schema_name_res,"\""),?schema_name_res) AS ?schema_name)
         
-<<<<<<< HEAD
-    FILTER NOT EXISTS {
-      ?id dct:format "image".
-    } 
-    
-    FILTER EXISTS {
-      ?id schema:license ?schema_license
-      VALUES ?schema_license { 
-=======
+    # Only include the right licenses
     VALUES ?schema_license { 
->>>>>>> 45897248
         haLicId:VIAA-PUBLIEK-METADATA-LTD 
         haLicId:VIAA-PUBLIEK-METADATA-ALL
         haLicId:VIAA-PUBLIEK-CONTENT
@@ -73,13 +64,11 @@
         haLicId:VIAA-INTRA_CP-CONTENT 
         haLicId:Publiek-Domein
         haLicId:COPYRIGHT-UNDETERMINED
-<<<<<<< HEAD
-      }
-    }
-=======
     }
   
->>>>>>> 45897248
+    FILTER NOT EXISTS {
+      ?id dct:format "image".
+    } 
 
     ?id prov:wasDerivedFrom/schema:dateModified ?modified .
     FILTER (!isLiteral(?since) || ?modified >= ?since )
